#!/usr/bin/env python
# coding: utf-8
from apns import *
from binascii import a2b_hex
from random import random
from struct import pack, unpack

import hashlib
import os
import time
import unittest

TEST_CERTIFICATE = "certificate.pem" # replace with path to test certificate

NUM_MOCK_TOKENS = 10
mock_tokens = []
for i in range(0, NUM_MOCK_TOKENS):
    mock_tokens.append(hashlib.sha256("%.12f" % random()).hexdigest())

def mock_chunks_generator():
    BUF_SIZE = 64
    # Create fake data feed
    data = ''

    for t in mock_tokens:
        token_bin       = a2b_hex(t)
        token_length    = len(token_bin)
<<<<<<< HEAD

        data += APNs.packed_uint_big_endian(int(time.time()))
        data += APNs.packed_ushort_big_endian(token_length)
        data += token_bin

=======
        
        data += pack(FEEDBACK_FORMAT, int(time.time()), TOKEN_LENGTH, 
                     token_bin)
        
>>>>>>> 7be46704
    while data:
        yield data[0:BUF_SIZE]
        data = data[BUF_SIZE:]


class TestAPNs(unittest.TestCase):
    """Unit tests for PyAPNs"""

    def setUp(self):
        """docstring for setUp"""
        pass

    def tearDown(self):
        """docstring for tearDown"""
        pass

    def testConfigs(self):
        apns_test = APNs(use_sandbox=True)
        apns_prod = APNs(use_sandbox=False)

        self.assertEqual(apns_test.gateway_server.port, 2195)
        self.assertEqual(apns_test.gateway_server.server,
            'gateway.sandbox.push.apple.com')
        self.assertEqual(apns_test.feedback_server.port, 2196)
        self.assertEqual(apns_test.feedback_server.server,
            'feedback.sandbox.push.apple.com')

        self.assertEqual(apns_prod.gateway_server.port, 2195)
        self.assertEqual(apns_prod.gateway_server.server,
            'gateway.push.apple.com')
        self.assertEqual(apns_prod.feedback_server.port, 2196)
        self.assertEqual(apns_prod.feedback_server.server,
            'feedback.push.apple.com')

    def testGatewayServer(self):
        pem_file = TEST_CERTIFICATE
        apns = APNs(use_sandbox=True, cert_file=pem_file, key_file=pem_file)
        gateway_server = apns.gateway_server

        self.assertEqual(gateway_server.cert_file, apns.cert_file)
        self.assertEqual(gateway_server.key_file, apns.key_file)

        token_hex = 'b5bb9d8014a0f9b1d61e21e796d78dccdf1352f23cd32812f4850b878ae4944c'
        payload   = Payload(
            alert = "Hello World!",
            sound = "default",
            badge = 4
        )
        notification = gateway_server._get_notification(token_hex, payload)

        expected_length = (
            1                       # leading null byte
            + 2                     # length of token as a packed short
            + len(token_hex) / 2    # length of token as binary string
            + 2                     # length of payload as a packed short
            + len(payload.json())   # length of JSON-formatted payload
        )

        self.assertEqual(len(notification), expected_length)
        self.assertEqual(notification[0], '\0')

    def testFeedbackServer(self):
        pem_file = TEST_CERTIFICATE
        apns = APNs(use_sandbox=True, cert_file=pem_file, key_file=pem_file)
        feedback_server = apns.feedback_server

        self.assertEqual(feedback_server.cert_file, apns.cert_file)
        self.assertEqual(feedback_server.key_file, apns.key_file)

        # Overwrite _chunks() to call a mock chunk generator
        feedback_server._chunks = mock_chunks_generator

        i = 0;
        for (token_hex, fail_time) in feedback_server.items():
            self.assertEqual(token_hex, mock_tokens[i])
            i += 1
        self.assertEqual(i, NUM_MOCK_TOKENS)

    def testPayloadAlert(self):
        pa = PayloadAlert('foo')
        d = pa.dict()
        self.assertEqual(d['body'], 'foo')
        self.assertFalse('action-loc-key' in d)
        self.assertFalse('loc-key' in d)
        self.assertFalse('loc-args' in d)
        self.assertFalse('launch-image' in d)

        pa = PayloadAlert('foo', action_loc_key='bar', loc_key='wibble',
            loc_args=['king','kong'], launch_image='wobble')
        d = pa.dict()
        self.assertEqual(d['body'], 'foo')
        self.assertEqual(d['action-loc-key'], 'bar')
        self.assertEqual(d['loc-key'], 'wibble')
        self.assertEqual(d['loc-args'], ['king','kong'])
        self.assertEqual(d['launch-image'], 'wobble')

    def testPayload(self):
        # Payload with just alert
        p = Payload(alert=PayloadAlert('foo'))
        d = p.dict()
        self.assertTrue('alert' in d['aps'])
        self.assertTrue('sound' not in d['aps'])
        self.assertTrue('badge' not in d['aps'])

        # Payload with just sound
        p = Payload(sound="foo")
        d = p.dict()
        self.assertTrue('sound' in d['aps'])
        self.assertTrue('alert' not in d['aps'])
        self.assertTrue('badge' not in d['aps'])

        # Payload with just badge
        p = Payload(badge=1)
        d = p.dict()
        self.assertTrue('badge' in d['aps'])
        self.assertTrue('alert' not in d['aps'])
        self.assertTrue('sound' not in d['aps'])

        # Payload with just badge removal
        p = Payload(badge=0)
        d = p.dict()
        self.assertTrue('badge' in d['aps'])
        self.assertTrue('alert' not in d['aps'])
        self.assertTrue('sound' not in d['aps'])

        # Test plain string alerts
        alert_str = 'foobar'
        p = Payload(alert=alert_str)
        d = p.dict()
        self.assertEqual(d['aps']['alert'], alert_str)
        self.assertTrue('sound' not in d['aps'])
        self.assertTrue('badge' not in d['aps'])

        # Test custom payload
        alert_str = 'foobar'
        custom_dict = {'foo': 'bar'}
        p = Payload(alert=alert_str, custom=custom_dict)
        d = p.dict()
        self.assertEqual(d, {'foo': 'bar', 'aps': {'alert': 'foobar'}})


    def testPayloadTooLargeError(self):
        # The maximum size of the JSON payload is MAX_PAYLOAD_LENGTH 
        # bytes. First determine how many bytes this allows us in the
        # raw payload (i.e. before JSON serialisation)
        json_overhead_bytes = len(Payload('.').json()) - 1
        max_raw_payload_bytes = MAX_PAYLOAD_LENGTH - json_overhead_bytes

        # Test ascii characters payload
        Payload('.' * max_raw_payload_bytes)
        self.assertRaises(PayloadTooLargeError, Payload, 
            '.' * (max_raw_payload_bytes + 1))

        # Test unicode 2-byte characters payload
        Payload(u'\u0100' * int(max_raw_payload_bytes / 2))
        self.assertRaises(PayloadTooLargeError, Payload,
            u'\u0100' * (int(max_raw_payload_bytes / 2) + 1))

if __name__ == '__main__':
    unittest.main()<|MERGE_RESOLUTION|>--- conflicted
+++ resolved
@@ -25,18 +25,10 @@
     for t in mock_tokens:
         token_bin       = a2b_hex(t)
         token_length    = len(token_bin)
-<<<<<<< HEAD
 
-        data += APNs.packed_uint_big_endian(int(time.time()))
-        data += APNs.packed_ushort_big_endian(token_length)
-        data += token_bin
-
-=======
-        
         data += pack(FEEDBACK_FORMAT, int(time.time()), TOKEN_LENGTH, 
                      token_bin)
         
->>>>>>> 7be46704
     while data:
         yield data[0:BUF_SIZE]
         data = data[BUF_SIZE:]
